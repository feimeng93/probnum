--- conflicted
+++ resolved
@@ -13,14 +13,7 @@
     problem = request.param
     regression_problem, statespace_components = problem()
 
-<<<<<<< HEAD
-    kalman = filtsmooth.Kalman(
-        statespace_components["dynamics_model"],
-        statespace_components["initrv"],
-    )
-=======
     kalman = filtsmooth.Kalman(statespace_components["prior_process"])
->>>>>>> cdfb1877
     return kalman, regression_problem, statespace_components["measurement_model"]
 
 
@@ -71,11 +64,7 @@
     )
     truth = regression_problem.solution
 
-<<<<<<< HEAD
-    kalman = filtsmooth.Kalman(
-        statespace_components["dynamics_model"],
-        statespace_components["initrv"],
-    )
+    kalman = filtsmooth.Kalman(statespace_components["prior_process"])
 
     posterior, _ = kalman.filtsmooth(
         regression_problem, statespace_components["measurement_model"]
@@ -93,18 +82,14 @@
 
 def test_kalman_multiple_measurement_models():
     regression_problem, statespace_components = filtsmooth_zoo.car_tracking(
-        model_ordint=11,
+        model_ordint=4,
         timespan=(0.0, 1e-3),
         step=1e-5,
         forward_implementation="sqrt",
         backward_implementation="sqrt",
     )
     truth = regression_problem.solution
-
-    kalman = filtsmooth.Kalman(
-        statespace_components["dynamics_model"],
-        statespace_components["initrv"],
-    )
+    kalman = filtsmooth.Kalman(statespace_components["prior_process"])
 
     posterior, _ = kalman.filtsmooth(
         regression_problem,
@@ -112,15 +97,6 @@
         * len(regression_problem.locations),
     )
 
-=======
-    kalman = filtsmooth.Kalman(statespace_components["prior_process"])
-
-    posterior, _ = kalman.filtsmooth(
-        regression_problem,
-        statespace_components["measurement_model"],
-    )
-
->>>>>>> cdfb1877
     filtms = posterior.filtering_posterior.states.mean
     smooms = posterior.states.mean
 
