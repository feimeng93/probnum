--- conflicted
+++ resolved
@@ -164,15 +164,10 @@
         state_trans_mat=np.eye(1), shift_vec=np.zeros(1), proc_noise_cov_mat=np.eye(1)
     )
     initrv = randvars.Normal(np.zeros(1), np.eye(1))
-<<<<<<< HEAD
-
-    kalman = filtsmooth.Kalman(prior, initrv)
-=======
     prior_process = randprocs.MarkovProcess(
         transition=prior, initrv=initrv, initarg=locations[0]
     )
     kalman = filtsmooth.Kalman(prior_process)
->>>>>>> cdfb1877
     regression_problem = problems.RegressionProblem(
         observations=data, locations=locations
     )
