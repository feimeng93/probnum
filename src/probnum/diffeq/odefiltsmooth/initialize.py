--- conflicted
+++ resolved
@@ -129,14 +129,10 @@
     initcov = np.diag(initcov_diag)
     initcov_cholesky = np.diag(np.sqrt(initcov_diag))
     initrv = randvars.Normal(initmean, initcov, cov_cholesky=initcov_cholesky)
-<<<<<<< HEAD
-    kalman = filtsmooth.Kalman(prior, initrv)
-=======
     prior_process = randprocs.MarkovProcess(
         transition=prior, initrv=initrv, initarg=ts[0]
     )
     kalman = filtsmooth.Kalman(prior_process)
->>>>>>> cdfb1877
 
     regression_problem = problems.RegressionProblem(observations=ys, locations=ts)
     out, _ = kalman.filtsmooth(regression_problem, measmod)
