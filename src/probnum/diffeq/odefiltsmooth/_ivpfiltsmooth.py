--- conflicted
+++ resolved
@@ -52,22 +52,8 @@
         prior_process: randprocs.markov.MarkovProcess,
         measurement_model: randprocs.markov.discrete.DiscreteGaussian,
         with_smoothing: bool,
-<<<<<<< HEAD
-        init_implementation: Callable[
-            [
-                Callable,
-                np.ndarray,
-                float,
-                randprocs.markov.MarkovProcess,
-                Optional[Callable],
-            ],
-            randvars.Normal,
-        ],
-        diffusion_model: Optional[randprocs.markov.continuous.Diffusion] = None,
-=======
         initialization_routine: initialization_routines.InitializationRoutine,
         diffusion_model: Optional[statespace.Diffusion] = None,
->>>>>>> 8604e12c
         _reference_coordinates: Optional[int] = 0,
     ):
         if not isinstance(
@@ -83,13 +69,8 @@
 
         self.sigma_squared_mle = 1.0
         self.with_smoothing = with_smoothing
-<<<<<<< HEAD
-        self.init_implementation = init_implementation
-        super().__init__(ivp=ivp, order=prior_process.transition.nu)
-=======
         self.initialization_routine = initialization_routine
         super().__init__(ivp=ivp, order=prior_process.transition.ordint)
->>>>>>> 8604e12c
 
         # Set up the diffusion_model style: constant or piecewise constant.
         self.diffusion_model = (
