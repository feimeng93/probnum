"""General Gaussian filters based on approximating intractable quantities with numerical
quadrature.

Examples include the unscented Kalman filter / RTS smoother which is based on a third
degree fully symmetric rule.
"""

from typing import Dict, Optional, Tuple

import numpy as np

from probnum import randprocs, randvars
from probnum.filtsmooth.gaussian.approx import _unscentedtransform
from probnum.typing import FloatArgType


class UKFComponent:
    """Interface for unscented Kalman filtering components."""

    def __init__(
        self,
        non_linear_model,
        spread: Optional[FloatArgType] = 1e-4,
        priorpar: Optional[FloatArgType] = 2.0,
        special_scale: Optional[FloatArgType] = 0.0,
    ) -> None:
        self.non_linear_model = non_linear_model
        self.ut = _unscentedtransform.UnscentedTransform(
            non_linear_model.input_dim, spread, priorpar, special_scale
        )

        # Determine the linearization.
        # Will be constructed later.
        self.sigma_points = None

    def assemble_sigma_points(self, at_this_rv: randvars.Normal) -> np.ndarray:
        """Assemble the sigma-points."""
        return self.ut.sigma_points(at_this_rv)


class ContinuousUKFComponent(UKFComponent, randprocs.markov.continuous.SDE):
    """Continuous-time unscented Kalman filter transition.

    Parameters
    ----------
    non_linear_model
        Non-linear continuous-time model (:class:`SDE`) that is approximated with the UKF.
    mde_atol
        Absolute tolerance passed to the solver of the moment differential equations (MDEs). Optional. Default is 1e-6.
    mde_rtol
        Relative tolerance passed to the solver of the moment differential equations (MDEs). Optional. Default is 1e-6.
    mde_solver
        Method that is chosen in `scipy.integrate.solve_ivp`. Any string that is compatible with ``solve_ivp(..., method=mde_solve,...)`` works here.
        Usual candidates are ``[RK45, LSODA, Radau, BDF, RK23, DOP853]``. Optional. Default is LSODA.
    """

    def __init__(
        self,
        non_linear_model,
        spread: Optional[FloatArgType] = 1e-4,
        priorpar: Optional[FloatArgType] = 2.0,
        special_scale: Optional[FloatArgType] = 0.0,
        mde_atol: Optional[FloatArgType] = 1e-6,
        mde_rtol: Optional[FloatArgType] = 1e-6,
        mde_solver: Optional[str] = "LSODA",
    ) -> None:

        UKFComponent.__init__(
            self,
            non_linear_model,
            spread=spread,
            priorpar=priorpar,
            special_scale=special_scale,
        )
        randprocs.markov.continuous.SDE.__init__(
            self,
            state_dimension=non_linear_model.state_dimension,
            wiener_process_dimension=non_linear_model.wiener_process_dimension,
            drift_function=non_linear_model.drift_function,
            dispersion_function=non_linear_model.dispersion_function,
            drift_jacobian=non_linear_model.drift_jacobian,
        )
        self.mde_atol = mde_atol
        self.mde_rtol = mde_rtol
        self.mde_solver = mde_solver

        raise NotImplementedError(
            "Implementation of the continuous UKF is incomplete. It cannot be used."
        )

    def forward_realization(
        self,
        realization,
        t,
        dt=None,
        compute_gain=False,
        _diffusion=1.0,
        _linearise_at=None,
    ) -> Tuple[randvars.Normal, Dict]:
        return self._forward_realization_as_rv(
            realization,
            t=t,
            dt=dt,
            compute_gain=compute_gain,
            _diffusion=_diffusion,
            _linearise_at=_linearise_at,
        )

    def forward_rv(
        self, rv, t, dt=None, compute_gain=False, _diffusion=1.0, _linearise_at=None
    ) -> Tuple[randvars.Normal, Dict]:
        raise NotImplementedError("TODO")  # Issue  #234

    def backward_realization(
        self,
        realization_obtained,
        rv,
        rv_forwarded=None,
        gain=None,
        t=None,
        dt=None,
        _diffusion=1.0,
        _linearise_at=None,
    ):
        return self._backward_realization_as_rv(
            realization_obtained,
            rv=rv,
            rv_forwarded=rv_forwarded,
            gain=gain,
            t=t,
            dt=dt,
            _diffusion=_diffusion,
            _linearise_at=_linearise_at,
        )

    def backward_rv(
        self,
        rv_obtained,
        rv,
        rv_forwarded=None,
        gain=None,
        t=None,
        dt=None,
        _diffusion=1.0,
        _linearise_at=None,
    ):
        raise NotImplementedError("Not available (yet).")


class DiscreteUKFComponent(UKFComponent, randprocs.markov.discrete.NonlinearGaussian):
    """Discrete unscented Kalman filter transition."""

    def __init__(
        self,
        non_linear_model,
        spread: Optional[FloatArgType] = 1e-4,
        priorpar: Optional[FloatArgType] = 2.0,
        special_scale: Optional[FloatArgType] = 0.0,
    ) -> None:
        UKFComponent.__init__(
            self,
            non_linear_model,
            spread=spread,
            priorpar=priorpar,
            special_scale=special_scale,
        )

        randprocs.markov.discrete.NonlinearGaussian.__init__(
            self,
            non_linear_model.input_dim,
            non_linear_model.output_dim,
            non_linear_model.state_trans_fun,
            non_linear_model.proc_noise_cov_mat_fun,
            non_linear_model.jacob_state_trans_fun,
            non_linear_model.proc_noise_cov_cholesky_fun,
        )

    def forward_rv(
        self, rv, t, compute_gain=False, _diffusion=1.0, _linearise_at=None, **kwargs
    ) -> Tuple[randvars.Normal, Dict]:
        compute_sigmapts_at = _linearise_at if _linearise_at is not None else rv
        self.sigma_points = self.assemble_sigma_points(at_this_rv=compute_sigmapts_at)

        proppts = self.ut.propagate(
            t, self.sigma_points, self.non_linear_model.state_trans_fun
        )
        meascov = _diffusion * self.non_linear_model.proc_noise_cov_mat_fun(t)
        mean, cov, crosscov = self.ut.estimate_statistics(
            proppts, self.sigma_points, meascov, rv.mean
        )
        info = {"crosscov": crosscov}
        if compute_gain:
            gain = crosscov @ np.linalg.inv(cov)
            info["gain"] = gain
        return randvars.Normal(mean, cov), info

    def forward_realization(
        self, realization, t, _diffusion=1.0, _linearise_at=None, **kwargs
    ):

        return self._forward_realization_via_forward_rv(
            realization,
            t=t,
            compute_gain=False,
            _diffusion=_diffusion,
            _linearise_at=_linearise_at,
        )

    def backward_rv(
        self,
        rv_obtained,
        rv,
        rv_forwarded=None,
        gain=None,
        t=None,
        _diffusion=1.0,
        _linearise_at=None,
        **kwargs
    ):

        # this method is inherited from NonlinearGaussian.
        return self._backward_rv_classic(
            rv_obtained,
            rv,
            rv_forwarded,
            gain=gain,
            t=t,
            _diffusion=_diffusion,
            _linearise_at=None,
        )

    def backward_realization(
        self,
        realization_obtained,
        rv,
        rv_forwarded=None,
        gain=None,
        t=None,
        _diffusion=1.0,
        _linearise_at=None,
        **kwargs
    ):

        # this method is inherited from NonlinearGaussian.
        return self._backward_realization_via_backward_rv(
            realization_obtained,
            rv,
            rv_forwarded,
            gain=gain,
            t=t,
            _diffusion=_diffusion,
            _linearise_at=_linearise_at,
        )

    @property
    def dimension(self) -> int:
<<<<<<< HEAD
        return self.ut.dimension

    @classmethod
    def from_ode(
        cls,
        ode,
        prior,
        evlvar=0.0,
    ):
        discrete_model = randprocs.discrete.NonlinearGaussian.from_ode(
            ode=ode, prior=prior, evlvar=evlvar
        )
        return cls(discrete_model)
=======
        return self.ut.dimension
>>>>>>> c489de7c
<|MERGE_RESOLUTION|>--- conflicted
+++ resolved
@@ -254,20 +254,4 @@
 
     @property
     def dimension(self) -> int:
-<<<<<<< HEAD
-        return self.ut.dimension
-
-    @classmethod
-    def from_ode(
-        cls,
-        ode,
-        prior,
-        evlvar=0.0,
-    ):
-        discrete_model = randprocs.discrete.NonlinearGaussian.from_ode(
-            ode=ode, prior=prior, evlvar=evlvar
-        )
-        return cls(discrete_model)
-=======
-        return self.ut.dimension
->>>>>>> c489de7c
+        return self.ut.dimension