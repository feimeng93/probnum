--- conflicted
+++ resolved
@@ -15,17 +15,9 @@
 
     def __init__(
         self,
-<<<<<<< HEAD
-        dynamics_model: statespace.Transition,
-        initrv: randvars.RandomVariable,
-    ):
-        self.dynamics_model = dynamics_model
-        self.initrv = initrv
-=======
         prior_process: randprocs.MarkovProcess,
     ):
         self.prior_process = prior_process
->>>>>>> cdfb1877
 
     def filter_step(
         self,
